--- conflicted
+++ resolved
@@ -389,12 +389,7 @@
         .rho_256_evaluation
         .ok_or(ProofSizeMismatch::TooFewSumcheckVariables)?;
     // Ensures that we have enough sumcheck variables
-<<<<<<< HEAD
     let word_vals_plus_alpha_inv = builder.try_consume_mle_evaluation()?;
-=======
-    let _ = builder.try_consume_one_evaluation()?;
-    let word_vals_plus_alpha_inv = builder.try_consume_final_round_mle_evaluation()?;
->>>>>>> a74cda86
     let word_value_constraint = word_vals_plus_alpha_inv * (word_vals_eval + alpha);
 
     builder.try_produce_sumcheck_subpolynomial_evaluation(
