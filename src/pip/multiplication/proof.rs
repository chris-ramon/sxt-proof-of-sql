use curve25519_dalek::ristretto::{CompressedRistretto, RistrettoPoint};
use curve25519_dalek::scalar::Scalar;
use sha3::Sha3_512;

use crate::base::math::{is_pow2, log2_up};
use crate::base::polynomial::CompositePolynomialInfo;
<<<<<<< HEAD
use crate::base::proof::*;
=======
use crate::base::proof::ProofError;
use crate::base::proof::Transcript;
>>>>>>> b48f4082
use crate::pip::multiplication::make_sumcheck_polynomial;
use crate::pip::sumcheck::SumcheckProof;

pub struct MultiplicationProof {
    pub commit_ab: CompressedRistretto,
    pub sumcheck_proof: SumcheckProof,
}

impl PIPProof for MultiplicationProof {
    /// Create a multiplication proof.
    ///
    /// See protocols/multiplication.pdf
    #[allow(unused_variables)]
    fn create(
        transcript: &mut dyn TranscriptProtocol,
        inputs: Vec<&[Scalar]>,
        outputs: Vec<&[Scalar]>,
    ) -> MultiplicationProof {
        assert_eq!(inputs.len(), 2);
        assert_eq!(outputs.len(), 0);
        let a_vec = inputs[0];
        let b_vec = inputs[1];

        let n = a_vec.len();
        assert!(n > 0);
        assert_eq!(a_vec.len(), n);
        assert_eq!(b_vec.len(), n);

        let c_ab = RistrettoPoint::hash_from_bytes::<Sha3_512>(b"ab").compress(); // pretend like this is the commitment of ab

        let num_vars = log2_up(n);
        if is_pow2(n) {
            return create_proof_impl(transcript, a_vec, b_vec, c_ab, num_vars);
        }
        let n = 1 << num_vars;
        let a_vec = extend_scalar_vector(a_vec, n);
        let b_vec = extend_scalar_vector(b_vec, n);
        create_proof_impl(transcript, &a_vec, &b_vec, c_ab, num_vars)
    }

    /// Verifies that a multiplication proof is correct given the associated commitments.
    #[allow(unused_variables)]
    fn verify(
        &self,
        transcript: &mut dyn TranscriptProtocol, 
        inputs : Vec<Commitment>, 
        outputs : Vec<Commitment>,
    ) -> Result<(), ProofError> {
        
        
        assert_eq!(inputs.len(), 2);
        assert_eq!(outputs.len(), 0);
        let commit_a = inputs[0].commitment;
        let commit_b = inputs[1].commitment;
        assert_eq!(inputs[0].length, inputs[1].length);
        let n = inputs[0].length;

        let num_vars = log2_up(n);
        let n = 1 << num_vars;
        transcript.multiplication_domain_sep(num_vars as u64);
        transcript
            .validate_and_append_point(b"c_ab", &self.commit_ab)
            .unwrap();
        let mut r_vec = vec![Scalar::from(0u64); n];
        transcript.challenge_scalars(&mut r_vec, b"r_vec");

        let mut evaluation_point = vec![Scalar::from(0u64); num_vars];
        let polynomial_info = CompositePolynomialInfo {
            max_multiplicands: 3,
            num_variables: num_vars,
        };
        self.sumcheck_proof
            .verify_without_evaluation(&mut evaluation_point, transcript, polynomial_info)
            .unwrap();

        // TODO(rnburn): verify bullet proofs

        Ok(())
    }
}

fn extend_scalar_vector(a_vec: &[Scalar], n: usize) -> Vec<Scalar> {
    let mut vec = Vec::with_capacity(n);
    for i in 0..a_vec.len() {
        vec.push(a_vec[i]);
    }
    for _ in a_vec.len()..n {
        vec.push(Scalar::from(0u64));
    }
    vec
}

#[allow(unused_variables)]
fn create_proof_impl(
    transcript: &mut dyn TranscriptProtocol,
    a_vec: &[Scalar],
    b_vec: &[Scalar],
    c_ab: CompressedRistretto,
    num_vars: usize,
) -> MultiplicationProof {
    transcript.multiplication_domain_sep(num_vars as u64);
    let n = a_vec.len();
    transcript.append_point(b"c_ab", &c_ab);
    let mut r_vec = vec![Scalar::from(0u64); a_vec.len()];
    transcript.challenge_scalars(&mut r_vec, b"r_vec");
    let ab_vec: Vec<Scalar> = a_vec.iter().zip(b_vec.iter()).map(|(a, b)| a * b).collect();
    let poly = make_sumcheck_polynomial(num_vars, a_vec, b_vec, &ab_vec, &r_vec);
    let sumcheck_proof = SumcheckProof::create(transcript, &poly);

    // TODO(rnburn): create bullet proofs

    MultiplicationProof {
        commit_ab: c_ab,
        sumcheck_proof: sumcheck_proof,
    }
}<|MERGE_RESOLUTION|>--- conflicted
+++ resolved
@@ -4,12 +4,7 @@
 
 use crate::base::math::{is_pow2, log2_up};
 use crate::base::polynomial::CompositePolynomialInfo;
-<<<<<<< HEAD
-use crate::base::proof::*;
-=======
-use crate::base::proof::ProofError;
-use crate::base::proof::Transcript;
->>>>>>> b48f4082
+use crate::base::proof::{ProofError, Transcript, PIPProof, Commitment};
 use crate::pip::multiplication::make_sumcheck_polynomial;
 use crate::pip::sumcheck::SumcheckProof;
 
@@ -24,7 +19,7 @@
     /// See protocols/multiplication.pdf
     #[allow(unused_variables)]
     fn create(
-        transcript: &mut dyn TranscriptProtocol,
+        transcript: &mut Transcript,
         inputs: Vec<&[Scalar]>,
         outputs: Vec<&[Scalar]>,
     ) -> MultiplicationProof {
@@ -54,7 +49,7 @@
     #[allow(unused_variables)]
     fn verify(
         &self,
-        transcript: &mut dyn TranscriptProtocol, 
+        transcript: &mut Transcript, 
         inputs : Vec<Commitment>, 
         outputs : Vec<Commitment>,
     ) -> Result<(), ProofError> {
@@ -104,7 +99,7 @@
 
 #[allow(unused_variables)]
 fn create_proof_impl(
-    transcript: &mut dyn TranscriptProtocol,
+    transcript: &mut Transcript,
     a_vec: &[Scalar],
     b_vec: &[Scalar],
     c_ab: CompressedRistretto,
